"""A setuptools based setup module.
See:
https://packaging.python.org/en/latest/distributing.html
https://github.com/pypa/sampleproject
"""

from codecs import open
from os import path

from setuptools import setup

root = path.dirname(path.abspath(__file__))

with open(path.join(root, 'README.rst'), encoding='utf-8') as f:
    long_description = f.read()

setup(
    name='plz-cli',
    version='0.1.0',
    description='Send jobs to the Plz server',
    long_description=long_description,
    url='https://github.com/prodo-ai/plz',
    author='Prodo Tech Ltd.',
    author_email='hello@prodo.ai',
    classifiers=[
        'Development Status :: 3 - Alpha',
        'Intended Audience :: Developers',
        'Topic :: Software Development :: Build Tools',
        'License :: Other/Proprietary License',
        'Programming Language :: Python :: 3',
        'Programming Language :: Python :: 3.6',
    ],
    package_dir={'': 'src'},
    packages=['plz.cli'],
    python_requires='>= 3.6',
    install_requires=[
<<<<<<< HEAD
        'docker >= 3.2.1',
        'glob2 >= 0.6',
=======
        'docker >= 3.3.0',
        'python-dateutil >= 2.7.3',
>>>>>>> 79bc31b2
        'prettytable >= 0.7.2',
        'python-dateutil >= 2.7.3',
        'requests >= 2.18.4',
<<<<<<< HEAD
        'urllib3 >= 1.22'
=======
        'urllib3 >= 1.22',
>>>>>>> 79bc31b2
    ],
    extras_require={
        'test': [
            'flake8==3.5.0',
            'nose==1.3.7',
        ],
    },
    entry_points={
        'console_scripts': [
            'plz=plz.cli.main:main',
        ],
    },
    project_urls={
        'Bug Reports': 'https://github.com/prodo-ai/plz/issues',
    },
)<|MERGE_RESOLUTION|>--- conflicted
+++ resolved
@@ -34,21 +34,12 @@
     packages=['plz.cli'],
     python_requires='>= 3.6',
     install_requires=[
-<<<<<<< HEAD
-        'docker >= 3.2.1',
+        'docker >= 3.3.0',
         'glob2 >= 0.6',
-=======
-        'docker >= 3.3.0',
-        'python-dateutil >= 2.7.3',
->>>>>>> 79bc31b2
         'prettytable >= 0.7.2',
         'python-dateutil >= 2.7.3',
         'requests >= 2.18.4',
-<<<<<<< HEAD
-        'urllib3 >= 1.22'
-=======
         'urllib3 >= 1.22',
->>>>>>> 79bc31b2
     ],
     extras_require={
         'test': [
