import io
import itertools
import json
import os
import subprocess
<<<<<<< HEAD
import tarfile
import tempfile
import time
from glob import iglob
from typing import Any, Callable, Iterator, Optional, Tuple
=======
from glob import iglob
from typing import Optional, Tuple
>>>>>>> d0be4e37

import docker.utils.build
import requests

from plz.cli import parameters
from plz.cli.configuration import Configuration
from plz.cli.exceptions import CLIException, ExitWithStatusCodeException
from plz.cli.input_data import InputData
from plz.cli.log import log_debug, log_error, log_info
from plz.cli.logs_operation import LogsOperation
from plz.cli.operation import Operation, check_status
from plz.cli.parameters import Parameters
from plz.cli.retrieve_output_operation import RetrieveOutputOperation
from plz.cli.show_status_operation import ShowStatusOperation


class RunExecutionOperation(Operation):
    """Run an arbitrary command on a remote machine."""

    @staticmethod
    def prepare_argument_parser(parser, args):
        parser.add_argument('--command', type=str)
        cwd = os.getcwd()
        parser.add_argument('-o', '--output-dir',
                            type=str,
                            default=os.path.join(cwd, 'output'))
        parser.add_argument('-p', '--parameters', dest='parameters_file',
                            type=str)

    def __init__(self,
                 configuration: Configuration,
                 command: Optional[str],
                 output_dir: str,
                 parameters_file: str):
        super().__init__(configuration)
        self.configuration = configuration
        self.output_dir = output_dir
        self.parameters_file = parameters_file
        if command:
            self.command = ['sh', '-c', command, '-s']
        else:
            self.command = configuration.command

    def run(self):
        if not self.command:
            raise CLIException('No command specified!')

        if os.path.exists(self.output_dir):
            raise CLIException(
                f'The output directory "{self.output_dir}" already exists.')

        params = parameters.parse_file(self.parameters_file)

        with self.suboperation(
                'Capturing the context',
                self.capture_build_context) as build_context:
            snapshot_id = self.suboperation(
                    'Building the program snapshot',
                    lambda: self.submit_context_for_building(build_context))
        input_id = self.suboperation(
                'Capturing the input',
                self.capture_input,
                if_set=self.configuration.input)
        execution_id, ok = self.suboperation(
                'Sending request to start execution',
                lambda: self.start_execution(snapshot_id, params, input_id))
        log_info(f'Execution ID is: {execution_id}')

        retrieve_output_operation = RetrieveOutputOperation(
            self.configuration, execution_id)

        cancelled = False
        try:
            if not ok:
                raise CLIException('The command failed.')
            logs = LogsOperation(self.configuration,
                                 execution_id=execution_id,
                                 since='start')
            logs.display_logs(execution_id, print_interrupt_message=True)
        except CLIException as e:
            e.print(self.configuration)
            raise ExitWithStatusCodeException(e.exit_code)
        except KeyboardInterrupt:
            cancelled = True
        finally:
            if not cancelled:
<<<<<<< HEAD
                self.suboperation(
                        'Harvesting the output...',
                        lambda: self.harvest(execution_id))
=======
                retrieve_output_operation.harvest()
>>>>>>> d0be4e37

        if cancelled:
            return

        show_status_operation = ShowStatusOperation(
            self.configuration, execution_id=execution_id)
        retrieve_output_operation = RetrieveOutputOperation(
            self.configuration, self.output_dir, self.execution_id)
        status = show_status_operation.get_status()
        if status.running:
            raise CLIException(
                'Execution has not finished. This should not happen.'
                ' Please report it.')
        elif status.success:
            log_info('Execution succeeded.')
<<<<<<< HEAD
            self.suboperation(
                    'Retrieving the output...',
                    lambda: self.retrieve_output_files(execution_id))
=======
            retrieve_output_operation.retrieve_output()
>>>>>>> d0be4e37
            log_info('Done and dusted.')
            return status.code
        else:
            raise CLIException(
                f'Execution failed with an exit status of {status.code}.',
                exit_code=status.code)

    def capture_build_context(self) -> io.FileIO:
        context_dir = os.getcwd()
        dockerfile_path = os.path.join(context_dir, 'Dockerfile')
        dockerfile_created = False
        try:
            with open(dockerfile_path, mode='x') as dockerfile:
                dockerfile_created = True
                dockerfile.write(f'FROM {self.configuration.image}\n')
                for step in self.configuration.image_extensions:
                    dockerfile.write(step)
                    dockerfile.write('\n')
                dockerfile.write(
                    f'WORKDIR /app\n'
                    f'COPY . ./\n'
                    f'CMD {self.configuration.command}\n'
                )
            os.chmod(dockerfile_path, 0o644)
            build_context = docker.utils.build.tar(
                path='.',
                exclude=_get_excluded_paths(self.configuration),
                gzip=True,
            )
        except FileExistsError as e:
            raise CLIException('The directory cannot have a Dockerfile.', e)
        finally:
            if dockerfile_created:
                os.remove(dockerfile_path)
        return build_context

    def submit_context_for_building(self, build_context: io.FileIO) -> str:
        metadata = {
            'user': self.configuration.user,
            'project': self.configuration.project,
        }
        metadata_bytes = json.dumps(metadata).encode('utf-8')
        request_data = itertools.chain(
            io.BytesIO(metadata_bytes),
            io.BytesIO(b'\n'),
            build_context)
        response = requests.post(
            self.url('snapshots'),
            data=request_data,
            stream=True)
        check_status(response, requests.codes.ok)
        error = False
        snapshot_id: str = None
        for json_bytes in response.raw:
            data = json.loads(json_bytes.decode('utf-8'))
            if 'stream' in data:
                if not self.configuration.quiet_build:
                    print(data['stream'].rstrip())
            if 'error' in data:
                error = True
                log_error('The snapshot was not successfully created.')
                print(data['error'].rstrip())
            if 'id' in data:
                snapshot_id = data['id']
        if error or not snapshot_id:
            raise CLIException('We did not receive a snapshot ID.')
        return snapshot_id

    def capture_input(self) -> Optional[str]:
        with InputData.from_configuration(self.configuration) as input_data:
            return input_data.publish()

    def start_execution(
            self,
            snapshot_id: str,
            params: Parameters,
            input_id: Optional[str]) \
            -> Tuple[Optional[str], bool]:
        configuration = self.configuration
        execution_spec = {
            'instance_type': configuration.instance_type,
            'user': configuration.user,
            'input_id': input_id,
        }
        if configuration.docker_runtime:
            execution_spec['docker_runtime'] = configuration.docker_runtime
        response = requests.post(self.url('executions'), json={
            'command': self.command,
            'snapshot_id': snapshot_id,
            'parameters': params,
            'execution_spec': execution_spec
        }, stream=True)
        check_status(response, requests.codes.accepted)
        execution_id: Optional[str] = None
        ok = True
        for line in response.iter_lines():
            data = json.loads(line)
            if 'id' in data:
                execution_id = data['id']
            elif 'status' in data:
                print('Instance status:', data['status'].rstrip())
            elif 'error' in data:
                ok = False
                log_error(data['error'].rstrip())
        if not execution_id:
            raise CLIException('We did not receive an execution ID.')
        return execution_id, ok

<<<<<<< HEAD
    @on_exception_reraise('Retrieving the status failed.')
    def get_status(self, execution_id):
        response = requests.get(self.url('executions', execution_id, 'status'))
        check_status(response, requests.codes.ok)
        body = response.json()
        return ExecutionStatus(
            running=body['running'],
            success=body['success'],
            code=body['exit_status'])

    @on_exception_reraise('Retrieving the output failed.')
    def retrieve_output_files(self, execution_id: str):
        response = requests.get(
            self.url('executions', execution_id, 'output', 'files'),
            stream=True)
        check_status(response, requests.codes.ok)
        try:
            os.makedirs(self.output_dir)
        except FileExistsError:
            raise CLIException(
                f'The output directory "{self.output_dir}" already exists.')
        for path in untar(response.raw, self.output_dir):
            print(path)

    def harvest(self, execution_id: str):
        response = requests.delete(self.url('executions', execution_id))
        check_status(response, requests.codes.no_content)

    def suboperation(self,
                     name: str,
                     f: Callable[..., Any],
                     if_set: bool = True):
        if not if_set:
            return
        log_info(name)
        start_time = time.time()
        result = f()
        end_time = time.time()
        time_taken = end_time - start_time
        if self.configuration.debug:
            log_debug('Time taken: %.2fs' % time_taken)
        return result

=======
>>>>>>> d0be4e37

def _is_git_present() -> bool:
    # noinspection PyBroadException
    try:
        result = subprocess.run(
            ['git', 'rev-parse', '--show-toplevel'],
            input=None,
            stdout=subprocess.PIPE,
            stderr=subprocess.PIPE,
            encoding='utf-8')
        return result.returncode == 0 and result.stderr == '' and \
            len(result.stdout) > 0
    except Exception:
        return False


def _get_excluded_paths(configuration: Configuration):
    excluded_paths = [os.path.abspath(ep)
                      for p in configuration.excluded_paths
                      for ep in iglob(p, recursive=True)]
    included_paths = set(os.path.abspath(ip)
                         for p in configuration.included_paths
                         for ip in iglob(p, recursive=True))
    git_ignored_files = []

    # A value of None means "exclude if git is available"
    use_git = configuration.exclude_gitignored_files or (
        configuration.exclude_gitignored_files is None and _is_git_present())

    if use_git:
        git_ignored_files = _get_ignored_git_files()
    excluded_paths += git_ignored_files
    ep = [p[len(os.path.abspath('.')) + 1:]
          for p in excluded_paths if p not in included_paths]
    return ep


def _get_ignored_git_files() -> [str]:
    all_files = os.linesep.join(iglob('**', recursive=True))
    # Using --no-index, so that .gitignored but indexed files need to be
    # included explicitly. This is easy for development as, when testing, we
    # want to commit files and instruct the test to ignore them. If it's
    # annoying for users this can be changed in the future
    result = subprocess.run(
        ['git', 'check-ignore', '--stdin', '--no-index'],
        input=all_files,
        stdout=subprocess.PIPE,
        stderr=subprocess.PIPE,
        encoding='utf-8')
    return_code = result.returncode
    # When there are no ignored files it returns with exit code 1
    correct_return_code = return_code == 0 or (
            return_code == 1 and result.stdout == '')
    if not correct_return_code or result.stderr != '':
        raise SystemError('Cannot list files from git.\n'
                          f'Return code is: {result.returncode}\n'
                          f'Stderr: [{result.stderr}]')
    return [os.path.abspath(p) for p in result.stdout.splitlines()]<|MERGE_RESOLUTION|>--- conflicted
+++ resolved
@@ -3,16 +3,9 @@
 import json
 import os
 import subprocess
-<<<<<<< HEAD
-import tarfile
-import tempfile
 import time
 from glob import iglob
-from typing import Any, Callable, Iterator, Optional, Tuple
-=======
-from glob import iglob
-from typing import Optional, Tuple
->>>>>>> d0be4e37
+from typing import Any, Callable, Optional, Tuple
 
 import docker.utils.build
 import requests
@@ -99,13 +92,9 @@
             cancelled = True
         finally:
             if not cancelled:
-<<<<<<< HEAD
                 self.suboperation(
                         'Harvesting the output...',
-                        lambda: self.harvest(execution_id))
-=======
-                retrieve_output_operation.harvest()
->>>>>>> d0be4e37
+                        retrieve_output_operation.harvest)
 
         if cancelled:
             return
@@ -121,13 +110,9 @@
                 ' Please report it.')
         elif status.success:
             log_info('Execution succeeded.')
-<<<<<<< HEAD
             self.suboperation(
                     'Retrieving the output...',
-                    lambda: self.retrieve_output_files(execution_id))
-=======
-            retrieve_output_operation.retrieve_output()
->>>>>>> d0be4e37
+                    retrieve_output_operation.retrieve_output)
             log_info('Done and dusted.')
             return status.code
         else:
@@ -236,35 +221,6 @@
             raise CLIException('We did not receive an execution ID.')
         return execution_id, ok
 
-<<<<<<< HEAD
-    @on_exception_reraise('Retrieving the status failed.')
-    def get_status(self, execution_id):
-        response = requests.get(self.url('executions', execution_id, 'status'))
-        check_status(response, requests.codes.ok)
-        body = response.json()
-        return ExecutionStatus(
-            running=body['running'],
-            success=body['success'],
-            code=body['exit_status'])
-
-    @on_exception_reraise('Retrieving the output failed.')
-    def retrieve_output_files(self, execution_id: str):
-        response = requests.get(
-            self.url('executions', execution_id, 'output', 'files'),
-            stream=True)
-        check_status(response, requests.codes.ok)
-        try:
-            os.makedirs(self.output_dir)
-        except FileExistsError:
-            raise CLIException(
-                f'The output directory "{self.output_dir}" already exists.')
-        for path in untar(response.raw, self.output_dir):
-            print(path)
-
-    def harvest(self, execution_id: str):
-        response = requests.delete(self.url('executions', execution_id))
-        check_status(response, requests.codes.no_content)
-
     def suboperation(self,
                      name: str,
                      f: Callable[..., Any],
@@ -280,8 +236,6 @@
             log_debug('Time taken: %.2fs' % time_taken)
         return result
 
-=======
->>>>>>> d0be4e37
 
 def _is_git_present() -> bool:
     # noinspection PyBroadException
