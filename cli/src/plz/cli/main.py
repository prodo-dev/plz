import argparse
import sys
from typing import Type

import os
import requests
import urllib3.exceptions

from plz.cli.configuration import Configuration, ValidationException
from plz.cli.exceptions import CLIException, ExitWithStatusCodeException
from plz.cli.list_context_operation import ListContextOperation
from plz.cli.list_executions_operation import ListExecutionsOperation
from plz.cli.log import log_error
from plz.cli.logs_operation import LogsOperation
from plz.cli.operation import Operation
from plz.cli.ping_backend_operation import PingBackendOperation
from plz.cli.retrieve_history_operation import RetrieveHistoryOperation
from plz.cli.retrieve_measures_operation import RetrieveMeasuresOperation
from plz.cli.retrieve_output_operation import RetrieveOutputOperation
from plz.cli.run_execution_operation import RunExecutionOperation
from plz.cli.show_status_operation import ShowStatusOperation
from plz.cli.stop_execution_operation import StopExecutionOperation

<<<<<<< HEAD
OPERATIONS: Dict[str, Type[Operation]] = {
    'run': RunExecutionOperation,
    'logs': LogsOperation,
    'list': ListExecutionsOperation,
    'output': RetrieveOutputOperation,
    'status': ShowStatusOperation,
    'stop': StopExecutionOperation,
    'history': RetrieveHistoryOperation,
    'measures': RetrieveMeasuresOperation,
    'list-context': ListContextOperation,
}
=======
OPERATIONS: [Type[Operation]] = [
    RunExecutionOperation,
    LogsOperation,
    ListExecutionsOperation,
    RetrieveOutputOperation,
    ShowStatusOperation,
    StopExecutionOperation,
    RetrieveHistoryOperation,
    RetrieveMeasuresOperation,
    PingBackendOperation,
]
>>>>>>> 79bc31b2


def main(args=sys.argv[1:]):
    parser = argparse.ArgumentParser()
    parser.add_argument('-t', '--ping-timeout', type=int, default=5)
    subparsers = parser.add_subparsers(title='operations',
                                       dest='operation_name')
    for operation in OPERATIONS:
        subparser = subparsers.add_parser(operation.name(),
                                          help=operation.__doc__)
        operation.prepare_argument_parser(subparser, args)
    options = parser.parse_args(args)

    try:
        configuration = Configuration.load()
    except ValidationException as e:
        e.print()
        sys.exit(2)

    operation_name = options.operation_name
    option_dict = options.__dict__
    del option_dict['operation_name']

    ping_timeout = options.ping_timeout
    if operation_name != 'ping-backend':
        del option_dict['ping_timeout']

    operation_classes = [o for o in OPERATIONS if o.name() == operation_name]
    if len(operation_classes) == 0:
        log_error('Internal error: couldn\'t find operation: '
                  f'{operation_name}')
        sys.exit(os.EX_SOFTWARE)
    if len(operation_classes) > 1:
        log_error('Internal error: more than one operation with name: '
                  f'{operation_name}')
        sys.exit(os.EX_SOFTWARE)
    operation = operation_classes[0](
        configuration=configuration, **option_dict)
    try:
        if operation_name != 'ping-backend':
            # Ping the backend anyway as to avoid wasting user's time when the
            # backend is down
            PingBackendOperation(
                configuration,
                silent_on_success=True,
                ping_timeout=ping_timeout).run()

        operation.run()
    except KeyboardInterrupt:
        log_error('Interrupted by the user.')
        sys.exit(1)
    except (ConnectionError,
            requests.ConnectionError,
            urllib3.exceptions.NewConnectionError):
        log_error("We couldn't establish a connection to the server.")
        sys.exit(1)
    except requests.Timeout:
        log_error('Our connection to the server timed out.')
        sys.exit(1)
    except CLIException as e:
        e.print(configuration)
        sys.exit(e.exit_code)
    except ExitWithStatusCodeException as e:
        sys.exit(e.exit_code)


if __name__ == '__main__':
    main()<|MERGE_RESOLUTION|>--- conflicted
+++ resolved
@@ -21,19 +21,6 @@
 from plz.cli.show_status_operation import ShowStatusOperation
 from plz.cli.stop_execution_operation import StopExecutionOperation
 
-<<<<<<< HEAD
-OPERATIONS: Dict[str, Type[Operation]] = {
-    'run': RunExecutionOperation,
-    'logs': LogsOperation,
-    'list': ListExecutionsOperation,
-    'output': RetrieveOutputOperation,
-    'status': ShowStatusOperation,
-    'stop': StopExecutionOperation,
-    'history': RetrieveHistoryOperation,
-    'measures': RetrieveMeasuresOperation,
-    'list-context': ListContextOperation,
-}
-=======
 OPERATIONS: [Type[Operation]] = [
     RunExecutionOperation,
     LogsOperation,
@@ -44,8 +31,8 @@
     RetrieveHistoryOperation,
     RetrieveMeasuresOperation,
     PingBackendOperation,
+    ListContextOperation,
 ]
->>>>>>> 79bc31b2
 
 
 def main(args=sys.argv[1:]):
@@ -85,13 +72,13 @@
     operation = operation_classes[0](
         configuration=configuration, **option_dict)
     try:
-        if operation_name != 'ping-backend':
-            # Ping the backend anyway as to avoid wasting user's time when the
-            # backend is down
-            PingBackendOperation(
-                configuration,
-                silent_on_success=True,
-                ping_timeout=ping_timeout).run()
+        # if operation_name != 'ping-backend':
+        #     # Ping the backend anyway as to avoid wasting user's time when the
+        #     # backend is down
+        #     PingBackendOperation(
+        #         configuration,
+        #         silent_on_success=True,
+        #         ping_timeout=ping_timeout).run()
 
         operation.run()
     except KeyboardInterrupt:
