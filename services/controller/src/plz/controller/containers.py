import calendar
import collections
import logging
<<<<<<< HEAD
from collections import namedtuple
from typing import Dict, Iterator, List, Optional, Iterable
=======
from typing import Dict, Iterator, List, Optional
>>>>>>> 5817bac5

import dateutil.parser
import docker
import docker.errors
from docker.models.containers import Container
from docker.types import Mount

from plz.controller.images import Images

ContainerState = collections.namedtuple(
    'ContainerState',
    ['running', 'status', 'success', 'exit_code', 'finished_at'])


class Containers:
    log = logging.getLogger('containers')

    @staticmethod
    def for_host(docker_url):
        docker_client = docker.DockerClient(base_url=docker_url)
        return Containers(docker_client)

    def __init__(self, docker_client: docker.DockerClient):
        self.docker_client = docker_client

    def run(self,
            name: str,
            tag: str,
            command: List[str],
            environment: Dict[str, str],
            mounts: List[Mount]):
        image = f'{Images.DOCKER_REPOSITORY}:{tag}'
        container = self.docker_client.containers.run(
            image=image,
            command=command,
            name=name,
            environment=environment,
            mounts=mounts,
            detach=True,
        )
        self.log.info(f'Started container: {container.id}')

    def exists(self, name: str) -> bool:
        try:
            self.docker_client.containers.get(name)
            return True
        except docker.errors.NotFound:
            return False

    def list(self) -> Iterable[Container]:
        return self.docker_client.containers.list()

    def rm(self, name: str):
        try:
            container = self._get_container(name)
            container.stop()
            container.remove()
        except docker.errors.NotFound:
            pass

    def logs(self, name: str, stdout: bool = True, stderr: bool = True) \
            -> Iterator[str]:
        return self._get_container(name).logs(
            stdout=stdout, stderr=stderr, stream=True, follow=True)

    def get_state(self, name) -> Optional[ContainerState]:
        container_state = self._get_container(name).attrs['State']
        success = container_state['ExitCode'] == 0
        finished_at = _docker_date_to_timestamp(container_state['FinishedAt'])
        return ContainerState(
            running=container_state['Running'],
            status=container_state['Status'],
            success=success,
            exit_code=container_state['ExitCode'],
            finished_at=finished_at)

    def stop(self, name):
        self._get_container(name).stop()

    def _get_container(self, name: str):
        return self.docker_client.containers.get(name)

    @staticmethod
    def _is_container_id(container_id: str):
        if len(container_id) != 64:
            return False
        try:
            int(container_id, 16)
        except ValueError:
            return False
        return True


def _docker_date_to_timestamp(docker_date):
    return int(calendar.timegm(
        dateutil.parser.parse(docker_date).utctimetuple()))<|MERGE_RESOLUTION|>--- conflicted
+++ resolved
@@ -1,12 +1,7 @@
 import calendar
 import collections
 import logging
-<<<<<<< HEAD
-from collections import namedtuple
-from typing import Dict, Iterator, List, Optional, Iterable
-=======
-from typing import Dict, Iterator, List, Optional
->>>>>>> 5817bac5
+from typing import Dict, Iterable, Iterator, List, Optional
 
 import dateutil.parser
 import docker
