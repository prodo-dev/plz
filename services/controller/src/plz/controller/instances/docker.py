import json
from typing import List, Optional

from docker.types import Mount

from plz.controller.containers import ContainerState, Containers
from plz.controller.images import Images
from plz.controller.instances.instance_base import \
    ExecutionInfo, Instance, Parameters
from plz.controller.instances.instance_cache import InstanceCache
from plz.controller.volumes import VolumeDirectory, VolumeFile, Volumes


class DockerInstance(Instance):
    def __init__(self,
                 images: Images,
                 containers: Containers,
                 volumes: Volumes,
                 execution_id: str):
        self.images = images
        self.containers = containers
        self.volumes = volumes
        self.execution_id = execution_id

    def run(self,
            command: List[str],
            snapshot_id: str,
            parameters: Parameters):
        configuration = {
            'output_directory': Volumes.OUTPUT_DIRECTORY_PATH,
            'parameters': parameters
        }
        volume = self.volumes.create(self.volume_name, [
            VolumeDirectory(Volumes.OUTPUT_DIRECTORY),
            VolumeFile(Volumes.CONFIGURATION_FILE,
                       contents=json.dumps(configuration, indent=2)),
        ])
        environment = {
            'CONFIGURATION_FILE': Volumes.CONFIGURATION_FILE_PATH
        }
        self.containers.run(name=self.execution_id,
                            tag=snapshot_id,
                            command=command,
                            environment=environment,
                            mounts=[Mount(source=volume.name,
                                          target=Volumes.VOLUME_MOUNT)])

    def logs(self, stdout: bool = True, stderr: bool = True):
        return self.containers.logs(self.execution_id,
                                    stdout=stdout,
                                    stderr=stderr)

    def output_files_tarball(self):
        return self.volumes.get_files(self.volume_name,
                                      Volumes.OUTPUT_DIRECTORY)

    def cleanup(self):
        self.containers.rm(self.execution_id)
        self.volumes.remove(self.volume_name)

    def get_container_state(self) -> Optional[dict]:
        if self.execution_id == '':
            return None
        return self.containers.get_state(self.execution_id)

    def dispose(self):
        raise RuntimeError('Cannot dispose of a docker instance')

    @property
    def volume_name(self):
        return f'plz-{self.execution_id}'

    def get_idle_since_timestamp(
            self, container_state: Optional[ContainerState] = None) -> int:
        # Doesn't make sense for local instances
        return 0

    def get_execution_id(self) -> str:
        return self.execution_id

    def get_instance_type(self) -> str:
        return 'local'

    def get_max_idle_seconds(self) -> int:
        # Doesn't make sense for local instances
        return 0

    def dispose_if_its_time(
            self, execution_info: Optional[ExecutionInfo] = None):
        # It's never time for a local instance
        pass

<<<<<<< HEAD

class DockerInstanceCache(InstanceCache):
    def __init__(self,
                 images: Images,
                 containers: Containers,
                 volumes: Volumes):
        super().__init__()
        self.images = images
        self.containers = containers
        self.volumes = volumes

    def find_instance(self, execution_id: str) -> Optional[Instance]:
        return DockerInstance(
            self.images, self.containers, self.volumes, execution_id)

    def instance_exists(self, execution_id: str) -> bool:
        return self.containers.exists(execution_id)

    def list_instances(self) -> List[Instance]:
        return [self.find_instance(container.id)
                for container
                in self.containers.list()]
=======
    def stop_command(self):
        self.containers.stop(self.execution_id)
>>>>>>> 45015de2
<|MERGE_RESOLUTION|>--- conflicted
+++ resolved
@@ -45,6 +45,9 @@
                             mounts=[Mount(source=volume.name,
                                           target=Volumes.VOLUME_MOUNT)])
 
+    def stop_command(self):
+        self.containers.stop(self.execution_id)
+
     def logs(self, stdout: bool = True, stderr: bool = True):
         return self.containers.logs(self.execution_id,
                                     stdout=stdout,
@@ -90,7 +93,6 @@
         # It's never time for a local instance
         pass
 
-<<<<<<< HEAD
 
 class DockerInstanceCache(InstanceCache):
     def __init__(self,
@@ -112,8 +114,4 @@
     def list_instances(self) -> List[Instance]:
         return [self.find_instance(container.id)
                 for container
-                in self.containers.list()]
-=======
-    def stop_command(self):
-        self.containers.stop(self.execution_id)
->>>>>>> 45015de2
+                in self.containers.list()]