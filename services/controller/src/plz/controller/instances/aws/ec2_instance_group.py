import multiprocessing
import os
import shlex
import socket
import threading
import time
from contextlib import closing
<<<<<<< HEAD
from typing import Dict, Iterator, List, Optional
=======
from typing import Dict, Iterator, Optional
>>>>>>> 45015de2

import boto3

from plz.controller.containers import Containers
from plz.controller.images import Images
from plz.controller.instances.instance_base import Instance, InstanceProvider
from plz.controller.instances.instance_cache import InstanceCache
from plz.controller.volumes import Volumes
from .ec2_instance import EC2Instance, get_tag

DOCKER_PORT = 2375


class EC2InstanceGroup(InstanceProvider):
    MAX_IDLE_SECONDS = 60 * 30

    _INITIALIZATION_CODE_PATH = os.path.abspath(os.path.join(
        os.path.dirname(__file__), '..', '..', 'startup', 'startup.yml'))
    _CACHE_DEVICE = '/dev/xvdx'

    _name_to_group = {}
    _name_to_group_lock = threading.RLock()

    @staticmethod
    def from_config(config):
        images = Images.from_config(config)
        return EC2InstanceGroup(
            name=config.environment_name,
            client=boto3.client('ec2'),
            aws_worker_ami=config.aws_worker_ami,
            aws_key_name=config.aws_key_name,
            images=images,
            acquisition_delay_in_seconds=10,
            max_acquisition_tries=5)

    def __new__(cls,
                name: str,
                client,
                aws_worker_ami: str,
                aws_key_name: str,
                images: Images,
                acquisition_delay_in_seconds: int,
                max_acquisition_tries: int):
        with EC2InstanceGroup._name_to_group_lock:
            try:
                return EC2InstanceGroup._name_to_group[name]
            except KeyError:
                pass
            group = super().__new__(cls)
            EC2InstanceGroup._name_to_group[name] = group
            return group

    def __init__(self,
                 name,
                 client,
                 aws_worker_ami: str,
                 aws_key_name: Optional[str],
                 images: Images,
                 acquisition_delay_in_seconds: int,
                 max_acquisition_tries: int):
        self.name = name
        self.client = client
        self.aws_worker_ami = aws_worker_ami
        self.aws_key_name = aws_key_name
        self.images = images
        self.acquisition_delay_in_seconds = acquisition_delay_in_seconds
        self.max_acquisition_tries = max_acquisition_tries
<<<<<<< HEAD
        self.instances = EC2InstanceCache(
            client=client,
            images=images,
            filters=[
                {'Name': f'tag:{EC2Instance.GROUP_NAME_TAG}',
                 'Values': [self.name]}
            ],
        )
        self.lock = multiprocessing.RLock()
=======
        self.instances: Dict[str, EC2Instance] = {}
        self.lock = threading.RLock()
        self.filters = [{'Name': f'tag:{EC2Instance.GROUP_NAME_TAG}',
                         'Values': [self.name]}]
>>>>>>> 45015de2
        # Lazily initialized by ami_id
        self._ami_id = None
        # Lazily initialized by _instance_initialization_code
        self._instance_initialization_code = None

    @property
    def ami_id(self) -> str:
        if self._ami_id is not None:
            return self._ami_id
        response = self.client.describe_images(
            Filters=[
                {
                    'Name': 'name',
                    'Values': [self.aws_worker_ami],
                },
            ],
        )
        self._ami_id = response['Images'][0]['ImageId']
        return self._ami_id

    def instance_iterator(self) -> Iterator[Instance]:
        return iter(self.instances)

    @property
    def instance_initialization_code(self) -> str:
        if self._instance_initialization_code is not None:
            return self._instance_initialization_code
        with open(self._INITIALIZATION_CODE_PATH, 'r') as f:
            initialization_code = f.read()
        self._instance_initialization_code = '\n'.join([
            '#!/bin/sh',
            '',
            'set -e',
            'set -u',
            '',
            'export HOME=/root',
            '',
            'cat > /tmp/playbook.yml <<EOF',
            initialization_code,
            'EOF',
            '',
            ' '.join([shlex.quote(s) for s in [
                'ansible-playbook',
                '--inventory=localhost,',
                '--connection=local',
                f'--extra-vars=device={self._CACHE_DEVICE}',
                '/tmp/playbook.yml',
            ]])
        ])
        return self._instance_initialization_code

    def acquire_instance(
            self,
            execution_id: str,
            execution_spec: dict,
            max_tries: int = 30,
            delay_in_seconds: int = 10) \
            -> Iterator[str]:
        """
        Gets an available instance for the execution with the given id.

        If there's at least one instance in the group that is not running
        a command, assign the execution id to one of them and return it.
        Otherwise, increase the desired capacity of the group and try until
        the maximum number of trials.
        """
        tries_remaining = max_tries
        with self.lock:
            yield 'querying availability'
            instance_type = execution_spec.get('instance_type')
            instances_not_assigned = self.instances.running(
                filters=[
                    (f'tag:{EC2Instance.EXECUTION_ID_TAG}', ''),
                    ('instance-type', instance_type),
                ])
            if len(instances_not_assigned) > 0:
                instance_data = instances_not_assigned[0]
            else:
                yield 'requesting new instance'
                instance_data = self._ask_aws_for_new_instance(instance_type)
            dns_name = _get_dns_name(instance_data)
            yield f'worker dns name is: {dns_name}'

            instance = self.instances.construct_instance(
                execution_id, instance_data)
            instance.set_tags([
                {'Key': EC2Instance.EXECUTION_ID_TAG,
                 'Value': execution_id},
                {'Key': EC2Instance.MAX_IDLE_SECONDS_TAG,
                 'Value': str(self.MAX_IDLE_SECONDS)},
            ])
            self.instances[execution_id] = instance

        while tries_remaining > 0:
            tries_remaining -= 1
            if instance.is_up():
                yield 'started'
                return
            else:
                yield 'pending'
                time.sleep(delay_in_seconds)

    def instance_for(self, execution_id: str) -> Optional[EC2Instance]:
        return self.instances[execution_id]

    def push(self, image_tag):
        self.images.push(image_tag)

    def release_instance(self, execution_id: str,
                         idle_since_timestamp: Optional[int] = None):
        if idle_since_timestamp is None:
            idle_since_timestamp = int(time.time())
        with self.lock:
            instance = self.instances[execution_id]
            if instance:
                instance.cleanup()
                instance.set_tags([
                    {'Key': EC2Instance.EXECUTION_ID_TAG,
                     'Value': ''},
                    {'Key': EC2Instance.IDLE_SINCE_TIMESTAMP_TAG,
                     'Value': str(idle_since_timestamp)},
                ])
            del self.instances[execution_id]

<<<<<<< HEAD
=======
    def stop_command(self, execution_id: str):
        instance = self.instances[execution_id]
        instance.stop_command()

    def _get_running_aws_instances(self, filters: [(str, str)]):
        new_filters = [{'Name': n, 'Values': [v]} for (n, v) in filters]
        instance_state_filter = [{'Name': 'instance-state-name',
                                  'Values': ['running']}]
        response = self.client.describe_instances(
            Filters=self.filters + new_filters + instance_state_filter)
        return [instance
                for reservation in response['Reservations']
                for instance in reservation['Instances']]

>>>>>>> 45015de2
    def _ask_aws_for_new_instance(self, instance_type: str) -> dict:
        response = self.client.run_instances(
            **self._get_instance_spec(instance_type),
            MinCount=1, MaxCount=1)
        return response['Instances'][0]

    def _get_instance_spec(self, instance_type) -> dict:
        spec = _BASE_INSTANCE_SPEC.copy()
        spec['ImageId'] = self.ami_id
        if self.aws_key_name:
            spec['KeyName'] = self.aws_key_name
        spec['TagSpecifications'] = [{
            'ResourceType': 'instance',
            'Tags': [
                {
                    'Key': EC2Instance.GROUP_NAME_TAG,
                    'Value': self.name
                },
                {
                    'Key': EC2Instance.EXECUTION_ID_TAG,
                    'Value': ''
                },
                {
                    'Key': EC2Instance.MAX_IDLE_SECONDS_TAG,
                    # Give it one minute as to be claimed before being
                    # terminated by staying idle for too long
                    'Value': '60'
                },
                {
                    'Key': 'Name',
                    # Name of the group and timestamp
                    'Value': f'Plz {self.name} Worker - '
                             f'{int(time.time() * 1000)}'
                },
            ]
        }]
        spec['UserData'] = self.instance_initialization_code
        spec['InstanceType'] = instance_type
        return spec


class EC2InstanceCache(InstanceCache):
    def __init__(self, client, images: Images, filters: List[Dict[str, str]]):
        super().__init__()
        self.client = client
        self.images = images
        self.filters = filters

    def find_instance(
            self,
            execution_id: str,
            instance_data: Optional[dict] = None) \
            -> Optional[EC2Instance]:
        if not instance_data:
            try:
                instance_data = self.running(filters=[
                    (f'tag:{EC2Instance.EXECUTION_ID_TAG}', execution_id),
                ])[0]
            except IndexError:
                return None
        return self.construct_instance(execution_id, instance_data)

    def construct_instance(self, execution_id: str, instance_data: dict) \
            -> EC2Instance:
        dns_name = _get_dns_name(instance_data)
        docker_url = f'tcp://{dns_name}:{DOCKER_PORT}'
        images = self.images.for_host(docker_url)
        containers = Containers.for_host(docker_url)
        volumes = Volumes.for_host(docker_url)
        return EC2Instance(
            self.client,
            images,
            containers,
            volumes,
            execution_id,
            instance_data)

    def instance_exists(self, execution_id: str) -> bool:
        instance_data = self.running(filters=[
            (f'tag:{EC2Instance.EXECUTION_ID_TAG}', execution_id),
        ])
        return len(instance_data) > 0

    def list_instances(self) -> Iterator[EC2Instance]:
        for instance_data in self.running():
            execution_id = get_tag(instance_data, EC2Instance.EXECUTION_ID_TAG)
            yield self.find_instance(execution_id, instance_data)

    def running(self, filters: [(str, str)] = None):
        encoded_filters = [{'Name': n, 'Values': [v]}
                           for (n, v)
                           in (filters or [])]
        instance_state_filter = [{'Name': 'instance-state-name',
                                  'Values': ['running']}]
        response = self.client.describe_instances(
            Filters=self.filters + encoded_filters + instance_state_filter)
        return [instance
                for reservation in response['Reservations']
                for instance in reservation['Instances']]


def _is_socket_open(host: str, port: int) -> bool:
    with closing(socket.socket(socket.AF_INET, socket.SOCK_STREAM)) as sock:
        return sock.connect_ex((host, port)) == 0


def _get_dns_name(instance_data: dict) -> str:
    return instance_data['PrivateDnsName']


_BASE_INSTANCE_SPEC = {
    # TODO(sergio): set subnet id

    'InstanceType': 't2.micro',
    'InstanceMarketOptions': {
        'MarketType': 'spot',
        'SpotOptions': {
            'MaxPrice': '1.0',
        }
    },
    'BlockDeviceMappings': [
        {
            'DeviceName': '/dev/sdx',
            'Ebs': {
                'VolumeSize': 100,
            },
        },
    ]
}<|MERGE_RESOLUTION|>--- conflicted
+++ resolved
@@ -1,15 +1,10 @@
-import multiprocessing
 import os
 import shlex
 import socket
 import threading
 import time
 from contextlib import closing
-<<<<<<< HEAD
 from typing import Dict, Iterator, List, Optional
-=======
-from typing import Dict, Iterator, Optional
->>>>>>> 45015de2
 
 import boto3
 
@@ -77,7 +72,6 @@
         self.images = images
         self.acquisition_delay_in_seconds = acquisition_delay_in_seconds
         self.max_acquisition_tries = max_acquisition_tries
-<<<<<<< HEAD
         self.instances = EC2InstanceCache(
             client=client,
             images=images,
@@ -86,13 +80,7 @@
                  'Values': [self.name]}
             ],
         )
-        self.lock = multiprocessing.RLock()
-=======
-        self.instances: Dict[str, EC2Instance] = {}
         self.lock = threading.RLock()
-        self.filters = [{'Name': f'tag:{EC2Instance.GROUP_NAME_TAG}',
-                         'Values': [self.name]}]
->>>>>>> 45015de2
         # Lazily initialized by ami_id
         self._ami_id = None
         # Lazily initialized by _instance_initialization_code
@@ -217,23 +205,10 @@
                 ])
             del self.instances[execution_id]
 
-<<<<<<< HEAD
-=======
     def stop_command(self, execution_id: str):
         instance = self.instances[execution_id]
         instance.stop_command()
 
-    def _get_running_aws_instances(self, filters: [(str, str)]):
-        new_filters = [{'Name': n, 'Values': [v]} for (n, v) in filters]
-        instance_state_filter = [{'Name': 'instance-state-name',
-                                  'Values': ['running']}]
-        response = self.client.describe_instances(
-            Filters=self.filters + new_filters + instance_state_filter)
-        return [instance
-                for reservation in response['Reservations']
-                for instance in reservation['Instances']]
-
->>>>>>> 45015de2
     def _ask_aws_for_new_instance(self, instance_type: str) -> dict:
         response = self.client.run_instances(
             **self._get_instance_spec(instance_type),
