--- conflicted
+++ resolved
@@ -70,12 +70,6 @@
         self.images = images
         self.acquisition_delay_in_seconds = acquisition_delay_in_seconds
         self.max_acquisition_tries = max_acquisition_tries
-<<<<<<< HEAD
-        self.lock = threading.RLock()
-=======
-        self.instances: Dict[str, EC2Instance] = {}
-        self.lock = self.redis.lock(f'lock:EC2InstanceGroup#lock:{name}')
->>>>>>> 885044b0
         self.filters = [{'Name': f'tag:{EC2Instance.GROUP_NAME_TAG}',
                          'Values': [self.name]}]
         # Lazily initialized by ami_id
