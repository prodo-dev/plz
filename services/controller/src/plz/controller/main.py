--- conflicted
+++ resolved
@@ -228,10 +228,6 @@
     return json.dumps({'error': message}).encode('utf-8')
 
 
-<<<<<<< HEAD
-if __name__ == '__main__':
-    app.run(host='0.0.0.0', port=config.port)
-=======
 def _set_user_last_execution_id(user: str, execution_id: str):
     _user_last_execution_id_lock.acquire()
     _user_last_execution_id[user] = execution_id
@@ -247,5 +243,5 @@
     return last_execution_id
 
 
-app.run(host='0.0.0.0', port=config.port)
->>>>>>> 45015de2
+if __name__ == '__main__':
+    app.run(host='0.0.0.0', port=config.port)