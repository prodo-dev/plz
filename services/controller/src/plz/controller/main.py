--- conflicted
+++ resolved
@@ -315,7 +315,6 @@
     return json.dumps({'error': message}).encode('utf-8')
 
 
-<<<<<<< HEAD
 def _set_user_last_execution_id(user: str, execution_id: str):
     _user_last_execution_id_lock.acquire()
     _user_last_execution_id[user] = execution_id
@@ -334,7 +333,4 @@
 if __name__ == '__main__':
     os.makedirs(input_dir, exist_ok=True)
     os.makedirs(temp_data_dir, exist_ok=True)
-=======
-if __name__ == '__main__':
->>>>>>> 9b082445
     app.run(host='0.0.0.0', port=config.port)