--- conflicted
+++ resolved
@@ -24,8 +24,4 @@
 COPY src ./src/
 COPY run ./
 
-<<<<<<< HEAD
-ENTRYPOINT ["./run"]
-=======
-CMD ["./run"]
->>>>>>> 9b082445
+CMD ["./run"]