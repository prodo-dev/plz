[[source]]
url = "https://pypi.python.org/simple"
verify_ssl = true
name = "pypi"

[requires]
python_version = "3.6"

[packages]
boto3 = "*"
docker = "*"
flask = "*"
<<<<<<< HEAD
pyhocon = "*"
=======
gunicorn = "*"
>>>>>>> 2ea3cc02
requests = "*"

[dev-packages]
"flake8" = "*"<|MERGE_RESOLUTION|>--- conflicted
+++ resolved
@@ -10,11 +10,8 @@
 boto3 = "*"
 docker = "*"
 flask = "*"
-<<<<<<< HEAD
+gunicorn = "*"
 pyhocon = "*"
-=======
-gunicorn = "*"
->>>>>>> 2ea3cc02
 requests = "*"
 
 [dev-packages]
